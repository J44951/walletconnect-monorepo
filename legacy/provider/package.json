--- conflicted
+++ resolved
@@ -75,23 +75,13 @@
     "webpack-cli": "^3.3.10"
   },
   "dependencies": {
-<<<<<<< HEAD
+    "@walletconnect/legacy-client": "2.0.0-beta.20.2",
+    "@walletconnect/legacy-modal": "2.0.0-beta.20.2",
     "@walletconnect/jsonrpc-http-connection": "^1.0.0",
     "@walletconnect/jsonrpc-provider": "^1.0.0",
-    "@walletconnect/legacy-client": "^2.0.0-beta.20.2",
-    "@walletconnect/legacy-modal": "^2.0.0-beta.20.2",
-    "@walletconnect/legacy-types": "^2.0.0-beta.20.2",
-    "@walletconnect/legacy-utils": "^2.0.0-beta.20.2",
-=======
-    "@walletconnect/legacy-client": "2.0.0-beta.20",
-    "@walletconnect/legacy-modal": "2.0.0-beta.20",
-    "@walletconnect/jsonrpc-http-connection": "^1.0.0",
-    "@walletconnect/jsonrpc-provider": "^1.0.0",
-    "@walletconnect/legacy-types": "2.0.0-beta.20",
-    "@walletconnect/legacy-utils": "2.0.0-beta.20",
->>>>>>> 085318a6
+    "@walletconnect/legacy-types": "2.0.0-beta.20.2",
+    "@walletconnect/legacy-utils": "2.0.0-beta.20.2",
     "eip1193-provider": "^1.0.1",
     "eventemitter3": "^4.0.7"
-  },
-  "gitHead": "165f7993c2acc907c653c02847fb02721052c6e7"
+  }
 }