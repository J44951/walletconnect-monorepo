--- conflicted
+++ resolved
@@ -38,13 +38,8 @@
     "@walletconnect/logger": "^1.0.0",
     "@walletconnect/relay-api": "^1.0.0",
     "@walletconnect/safe-json": "^1.0.0",
-<<<<<<< HEAD
-    "@walletconnect/types": "^2.0.0-beta.20.2",
-    "@walletconnect/utils": "^2.0.0-beta.20.2",
-=======
-    "@walletconnect/types": "2.0.0-beta.20",
-    "@walletconnect/utils": "2.0.0-beta.20",
->>>>>>> 085318a6
+    "@walletconnect/types": "2.0.0-beta.20.2",
+    "@walletconnect/utils": "2.0.0-beta.20.2",
     "ws": "^8.3.0"
   },
   "devDependencies": {
