--- conflicted
+++ resolved
@@ -192,20 +192,19 @@
     "deepLink": "peakdefiwallet:"
   },
   {
-<<<<<<< HEAD
+    "name": "AToken Wallet",
+    "shortName": "AToken",
+    "color": "rgb(255, 255, 255)",
+    "logo": "./logos/atoken.png",
+    "universalLink": "https://www.atoken.com",
+    "deepLink": "atoken:"
+  },
+  {
     "name": "Eidoo",
     "shortName": "Eidoo",
     "color": "rgb(55, 179, 159)",
     "logo": "./logos/eidoo.png",
     "universalLink": "https://eidoo.io/crypto-wallet",
     "deepLink": "eidoo:"
-=======
-    "name": "AToken Wallet",
-    "shortName": "AToken",
-    "color": "rgb(255, 255, 255)",
-    "logo": "./logos/atoken.png",
-    "universalLink": "https://www.atoken.com",
-    "deepLink": "atoken:"
->>>>>>> 9b57c33c
   }
 ]