[
  {
    "name": "Rainbow",
    "color": "rgb(0, 30, 89)",
    "logo": "./logos/wallet-rainbow.png",
    "universalLink": "https://rnbwapp.com",
    "deepLink": "rainbow:"
  },
  {
    "name": "MetaMask",
    "color": "rgb(255, 255, 255)",
    "logo": "./logos/wallet-metamask.png",
    "universalLink": "https://metamask.app.link",
    "deepLink": "metamask:"
  },
  {
<<<<<<< HEAD
=======
    "name": "Gnosis Safe",
    "color": "rgb(0, 140, 115)",
    "logo": "./logos/wallet-gnosis.png",
    "universalLink": "https://safe.gnosis.io/walletconnect",
    "deepLink": "gnosissafe:"
  },
  {
>>>>>>> 2605ab04
    "name": "Argent",
    "color": "rgb(255, 135, 91)",
    "logo": "./logos/wallet-argent.png",
    "universalLink": "https://argent.link/app",
    "deepLink": "argent://app"
  },
  {
    "name": "Trust Wallet",
    "color": "rgb(51, 117, 187)",
    "logo": "./logos/wallet-trust.png",
    "universalLink": "https://link.trustwallet.com",
    "deepLink": "trust:"
  },
  {
    "name": "imToken",
    "color": "rgb(255, 255, 255)",
    "logo": "https://raw.githubusercontent.com/WalletConnect/walletconnect-monorepo/next/packages/helpers/mobile-registry/logos/wallet-imToken.png",
    "universalLink": "",
    "deepLink": "imtokenv2:"
  },
  {
    "name": "Pillar Wallet",
    "color": "rgb(255, 255, 255)",
    "logo": "https://raw.githubusercontent.com/WalletConnect/walletconnect-monorepo/next/packages/helpers/mobile-registry/logos/wallet-pillar.png",
    "universalLink": "",
    "deepLink": "pillarwallet:"
  },
  {
    "name": "Gnosis Safe",
    "color": "rgb(0, 140, 115)",
    "logo": "https://raw.githubusercontent.com/WalletConnect/walletconnect-monorepo/next/packages/helpers/mobile-registry/logos/wallet-gnosis.png",
    "universalLink": "https://safe.gnosis.io/walletconnect",
    "deepLink": "gnosissafe:"
  }
]<|MERGE_RESOLUTION|>--- conflicted
+++ resolved
@@ -14,16 +14,6 @@
     "deepLink": "metamask:"
   },
   {
-<<<<<<< HEAD
-=======
-    "name": "Gnosis Safe",
-    "color": "rgb(0, 140, 115)",
-    "logo": "./logos/wallet-gnosis.png",
-    "universalLink": "https://safe.gnosis.io/walletconnect",
-    "deepLink": "gnosissafe:"
-  },
-  {
->>>>>>> 2605ab04
     "name": "Argent",
     "color": "rgb(255, 135, 91)",
     "logo": "./logos/wallet-argent.png",
@@ -40,21 +30,21 @@
   {
     "name": "imToken",
     "color": "rgb(255, 255, 255)",
-    "logo": "https://raw.githubusercontent.com/WalletConnect/walletconnect-monorepo/next/packages/helpers/mobile-registry/logos/wallet-imToken.png",
+    "logo": "./logos/wallet-imToken.png",
     "universalLink": "",
     "deepLink": "imtokenv2:"
   },
   {
     "name": "Pillar Wallet",
     "color": "rgb(255, 255, 255)",
-    "logo": "https://raw.githubusercontent.com/WalletConnect/walletconnect-monorepo/next/packages/helpers/mobile-registry/logos/wallet-pillar.png",
+    "logo": "./logos/wallet-pillar.png",
     "universalLink": "",
     "deepLink": "pillarwallet:"
   },
   {
     "name": "Gnosis Safe",
     "color": "rgb(0, 140, 115)",
-    "logo": "https://raw.githubusercontent.com/WalletConnect/walletconnect-monorepo/next/packages/helpers/mobile-registry/logos/wallet-gnosis.png",
+    "logo": "./logos/wallet-gnosis.png",
     "universalLink": "https://safe.gnosis.io/walletconnect",
     "deepLink": "gnosissafe:"
   }
