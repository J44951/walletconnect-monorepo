{
  "name": "@walletconnect/utils",
  "version": "1.0.0-beta.58",
  "description": "Utility Library for WalletConnect",
  "scripts": {
    "clean": "rm -rf dist",
    "build:pre": "npm run clean",
    "build:cjs": "./node_modules/.bin/tsc -p tsconfig.cjs.json",
    "build:umd": "webpack",
    "build": "npm run build:pre && npm run build:cjs && npm run build:umd",
    "test": "tsdx test ./test"
  },
  "keywords": [
    "wallet",
    "walletconnect",
    "ethereum",
    "jsonrpc",
    "mobile",
    "qrcode",
    "web3",
    "crypto",
    "cryptocurrency",
    "dapp"
  ],
  "author": "WalletConnect <walletconnect.org>",
  "homepage": "https://github.com/WalletConnect/walletconnect-monorepo/tree/v1.0.0-beta",
  "license": "LGPL-3.0",
  "main": "dist/cjs/index.js",
  "types": "dist/cjs/index.d.ts",
  "unpkg": "dist/umd/index.min.js",
  "files": [
    "dist"
  ],
  "repository": {
    "type": "git",
    "url": "git+https://github.com/walletconnect/walletconnect-monorepo.git"
  },
  "bugs": {
    "url": "https://github.com/walletconnect/walletconnect-monorepo/issues"
  },
  "devDependencies": {
    "@babel/cli": "7.8.3",
    "@babel/core": "7.8.3",
    "@babel/node": "7.8.3",
    "@babel/polyfill": "7.8.3",
    "@babel/preset-env": "7.8.3",
    "@babel/preset-typescript": "7.8.3",
    "@babel/register": "7.8.3",
    "@types/chai": "4.2.7",
    "@types/lodash.isnumber": "3.0.6",
    "@types/mocha": "5.2.7",
    "@types/node": "12.12.14",
    "chai": "4.2.0",
    "isomorphic-fetch": "2.2.1",
    "mocha": "5.2.0",
    "tsdx": "0.12.3",
    "typescript": "3.7.5",
    "webpack": "4.41.5",
    "webpack-cli": "3.3.10"
  },
  "dependencies": {
    "@ethersproject/address": "5.0.0-beta.134",
    "@ethersproject/bytes": "5.0.0-beta.136",
    "@ethersproject/strings": "5.0.0-beta.136",
<<<<<<< HEAD
    "@walletconnect/types": "^1.0.0-beta.47",
    "bignumber.js": "9.0.0",
    "detect-browser": "4.8.0"
=======
    "@walletconnect/types": "^1.0.0-beta.58",
    "bignumber.js": "9.0.0"
>>>>>>> 6ff526ac
  },
  "gitHead": "165f7993c2acc907c653c02847fb02721052c6e7"
}<|MERGE_RESOLUTION|>--- conflicted
+++ resolved
@@ -62,14 +62,9 @@
     "@ethersproject/address": "5.0.0-beta.134",
     "@ethersproject/bytes": "5.0.0-beta.136",
     "@ethersproject/strings": "5.0.0-beta.136",
-<<<<<<< HEAD
-    "@walletconnect/types": "^1.0.0-beta.47",
+    "@walletconnect/types": "^1.0.0-beta.58",
     "bignumber.js": "9.0.0",
     "detect-browser": "4.8.0"
-=======
-    "@walletconnect/types": "^1.0.0-beta.58",
-    "bignumber.js": "9.0.0"
->>>>>>> 6ff526ac
   },
   "gitHead": "165f7993c2acc907c653c02847fb02721052c6e7"
 }