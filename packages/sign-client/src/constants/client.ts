--- conflicted
+++ resolved
@@ -24,11 +24,8 @@
   session_request_sent: "session_request_sent",
   session_event: "session_event",
   proposal_expire: "proposal_expire",
-<<<<<<< HEAD
   session_authenticate: "session_authenticate",
-=======
   session_request_expire: "session_request_expire",
->>>>>>> ab3aa2f6
 };
 
 export const SIGN_CLIENT_STORAGE_OPTIONS = {
