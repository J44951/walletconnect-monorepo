/* eslint-disable no-console */
import {
  EXPIRER_EVENTS,
  PAIRING_EVENTS,
  RELAYER_DEFAULT_PROTOCOL,
  RELAYER_EVENTS,
  VERIFY_SERVER,
} from "@walletconnect/core";

import {
  formatJsonRpcError,
  formatJsonRpcRequest,
  formatJsonRpcResult,
  payloadId,
  isJsonRpcError,
  isJsonRpcRequest,
  isJsonRpcResponse,
  isJsonRpcResult,
  JsonRpcRequest,
  ErrorResponse,
} from "@walletconnect/jsonrpc-utils";
import { FIVE_MINUTES, ONE_SECOND, toMiliseconds } from "@walletconnect/time";
import {
  EnginePrivate,
  EngineTypes,
  ExpirerTypes,
  IEngine,
  IEngineEvents,
  JsonRpcTypes,
  PendingRequestTypes,
  Verify,
  CoreTypes,
  ProposalTypes,
  RelayerTypes,
  SessionTypes,
  PairingTypes,
  AuthTypes,
} from "@walletconnect/types";
import {
  calcExpiry,
  createDelayedPromise,
  engineEvent,
  getInternalError,
  getSdkError,
  isConformingNamespaces,
  isExpired,
  isSessionCompatible,
  isUndefined,
  isValidController,
  isValidErrorReason,
  isValidEvent,
  isValidId,
  isValidNamespaces,
  isValidNamespacesChainId,
  isValidNamespacesEvent,
  isValidNamespacesRequest,
  isValidObject,
  isValidParams,
  isValidRelay,
  isValidRelays,
  isValidRequest,
  isValidRequestExpiry,
  hashMessage,
  isBrowser,
  isValidRequiredNamespaces,
  isValidResponse,
  isValidString,
  parseExpirerTarget,
  TYPE_1,
  handleDeeplinkRedirect,
  MemoryStore,
  getDeepLink,
  hashKey,
  getDidAddress,
  formatMessage,
  verifySignature,
  formatRecapFromNamespaces,
  getMethodsFromRecap,
  buildNamespacesFromAuth,
  parseUri,
} from "@walletconnect/utils";
import EventEmmiter from "events";
import {
  ENGINE_CONTEXT,
  ENGINE_RPC_OPTS,
  PROPOSAL_EXPIRY_MESSAGE,
  SESSION_EXPIRY,
  SESSION_REQUEST_EXPIRY_BOUNDARIES,
  METHODS_TO_VERIFY,
  WALLETCONNECT_DEEPLINK_CHOICE,
  ENGINE_QUEUE_STATES,
  AUTH_PUBLIC_KEY_NAME,
} from "../constants";

export class Engine extends IEngine {
  public name = ENGINE_CONTEXT;

  private events: IEngineEvents = new EventEmmiter();
  private initialized = false;

  /**
   * Queue responsible for processing incoming requests such as session_update, session_event, session_ping etc
   * It's needed when the client receives multiple requests at once from the mailbox immediately after initialization and to avoid attempting to process them all at the same time
   */
  private requestQueue: EngineTypes.EngineQueue<EngineTypes.EventCallback<JsonRpcRequest>> = {
    state: ENGINE_QUEUE_STATES.idle,
    queue: [],
  };

  /**
   * Queue responsible for processing incoming session_request
   * The queue emits the next request only after the previous one has been responded to
   */
  private sessionRequestQueue: EngineTypes.EngineQueue<PendingRequestTypes.Struct> = {
    state: ENGINE_QUEUE_STATES.idle,
    queue: [],
  };

  private requestQueueDelay = ONE_SECOND;

  private expectedPairingMethodMap: Map<string, string> = new Map();

  constructor(client: IEngine["client"]) {
    super(client);
  }

  public init: IEngine["init"] = async () => {
    if (!this.initialized) {
      await this.cleanup();
      this.registerRelayerEvents();
      this.registerExpirerEvents();
      this.registerPairingEvents();
      this.client.core.pairing.register({ methods: Object.keys(ENGINE_RPC_OPTS) });
      this.initialized = true;
      setTimeout(() => {
        this.sessionRequestQueue.queue = this.getPendingSessionRequests();
        this.processSessionRequestQueue();
      }, toMiliseconds(this.requestQueueDelay));
    }
  };

  // ---------- Public ------------------------------------------------ //

  public connect: IEngine["connect"] = async (params) => {
    await this.isInitialized();

    const connectParams = {
      ...params,
      requiredNamespaces: params.requiredNamespaces || {},
      optionalNamespaces: params.optionalNamespaces || {},
    };
    await this.isValidConnect(connectParams);
    const { pairingTopic, requiredNamespaces, optionalNamespaces, sessionProperties, relays } =
      connectParams;
    let topic = pairingTopic;
    let uri: string | undefined;
    let active = false;

    if (topic) {
      const pairing = this.client.core.pairing.pairings.get(topic);
      active = pairing.active;
    }

    if (!topic || !active) {
      const { topic: newTopic, uri: newUri } = await this.client.core.pairing.create();
      topic = newTopic;
      uri = newUri;
    }

    const publicKey = await this.client.core.crypto.generateKeyPair();

    const expiry = ENGINE_RPC_OPTS.wc_sessionPropose.req.ttl || FIVE_MINUTES;
    const expiryTimestamp = calcExpiry(expiry);
    const proposal = {
      requiredNamespaces,
      optionalNamespaces,
      relays: relays ?? [{ protocol: RELAYER_DEFAULT_PROTOCOL }],
      proposer: {
        publicKey,
        metadata: this.client.metadata,
      },
      expiryTimestamp,
      ...(sessionProperties && { sessionProperties }),
    };
    const {
      reject,
      resolve,
      done: approval,
    } = createDelayedPromise<SessionTypes.Struct>(expiry, PROPOSAL_EXPIRY_MESSAGE);
    this.events.once<"session_connect">(
      engineEvent("session_connect"),
      async ({ error, session }) => {
        if (error) reject(error);
        else if (session) {
          session.self.publicKey = publicKey;
          const completeSession = {
            ...session,
            requiredNamespaces: proposal.requiredNamespaces,
            optionalNamespaces: proposal.optionalNamespaces,
          };
          await this.client.session.set(session.topic, completeSession);
          await this.setExpiry(session.topic, session.expiry);
          if (topic) {
            await this.client.core.pairing.updateMetadata({
              topic,
              metadata: session.peer.metadata,
            });
          }
          resolve(completeSession);
        }
      },
    );

    if (!topic) {
      const { message } = getInternalError("NO_MATCHING_KEY", `connect() pairing topic: ${topic}`);
      throw new Error(message);
    }

    const id = await this.sendRequest({
      topic,
      method: "wc_sessionPropose",
      params: proposal,
      throwOnFailedPublish: true,
    });

    await this.setProposal(id, { id, ...proposal });
    return { uri, approval };
  };

  public pair: IEngine["pair"] = async (params) => {
    await this.isInitialized();
    const { uri } = params;
    const { topic, method } = parseUri(uri);
    console.log("pair", { topic, method });
    if (method) {
      this.expectedPairingMethodMap.set(topic, method);
      console.log("expectedPairingMethodMap", this.expectedPairingMethodMap.entries());
    }
    return await this.client.core.pairing.pair(params);
  };

  public approve: IEngine["approve"] = async (params) => {
    await this.isInitialized();
    await this.isValidApprove(params);

    const { id, relayProtocol, namespaces, sessionProperties } = params;
    const proposal = this.client.proposal.get(id);
    let { pairingTopic, proposer, requiredNamespaces, optionalNamespaces } = proposal;
    pairingTopic = pairingTopic || "";

    const selfPublicKey = await this.client.core.crypto.generateKeyPair();
    const peerPublicKey = proposer.publicKey;
    const sessionTopic = await this.client.core.crypto.generateSharedKey(
      selfPublicKey,
      peerPublicKey,
    );

    if (pairingTopic && id) {
      await this.client.core.pairing.updateMetadata({
        topic: pairingTopic,
        metadata: proposer.metadata,
      });
      await this.sendResult<"wc_sessionPropose">({
        id,
        topic: pairingTopic,
        result: {
          relay: {
            protocol: relayProtocol ?? "irn",
          },
          responderPublicKey: selfPublicKey,
        },
      });
      await this.client.proposal.delete(id, getSdkError("USER_DISCONNECTED"));
      await this.client.core.pairing.activate({ topic: pairingTopic });
    }

    const sessionSettle = {
      relay: { protocol: relayProtocol ?? "irn" },
      namespaces,
      pairingTopic,
      controller: { publicKey: selfPublicKey, metadata: this.client.metadata },
      expiry: calcExpiry(SESSION_EXPIRY),
      ...(sessionProperties && { sessionProperties }),
    };
    await this.client.core.relayer.subscribe(sessionTopic);
    const session = {
      ...sessionSettle,
      topic: sessionTopic,
      requiredNamespaces,
      optionalNamespaces,
      pairingTopic,
      acknowledged: false,
      self: sessionSettle.controller,
      peer: {
        publicKey: proposer.publicKey,
        metadata: proposer.metadata,
      },
      controller: selfPublicKey,
    };
    await this.client.session.set(sessionTopic, session);
    try {
      await this.sendRequest({
        topic: sessionTopic,
        method: "wc_sessionSettle",
        params: sessionSettle,
        throwOnFailedPublish: true,
      });
    } catch (error) {
      this.client.logger.error(error);
      // if the publish fails, delete the session and throw an error
      this.client.session.delete(sessionTopic, getSdkError("USER_DISCONNECTED"));
      await this.client.core.relayer.unsubscribe(sessionTopic);
      throw error;
    }

    await this.setExpiry(sessionTopic, calcExpiry(SESSION_EXPIRY));
    return {
      topic: sessionTopic,
      acknowledged: () =>
        new Promise((resolve) =>
          setTimeout(() => resolve(this.client.session.get(sessionTopic)), 5_00),
        ), // artificial delay to allow for the session to be processed by the peer
    };
  };

  public reject: IEngine["reject"] = async (params) => {
    await this.isInitialized();
    await this.isValidReject(params);
    const { id, reason } = params;
    const { pairingTopic } = this.client.proposal.get(id);
    if (pairingTopic) {
      await this.sendError({
        id,
        topic: pairingTopic,
        error: reason,
      });
      await this.client.proposal.delete(id, getSdkError("USER_DISCONNECTED"));
    }
  };

  public update: IEngine["update"] = async (params) => {
    await this.isInitialized();
    await this.isValidUpdate(params);
    const { topic, namespaces } = params;
    const id = await this.sendRequest({
      topic,
      method: "wc_sessionUpdate",
      params: { namespaces },
    });
    const { done: acknowledged, resolve, reject } = createDelayedPromise<void>();
    this.events.once(engineEvent("session_update", id), ({ error }) => {
      if (error) reject(error);
      else resolve();
    });
    await this.client.session.update(topic, { namespaces });

    return { acknowledged };
  };

  public extend: IEngine["extend"] = async (params) => {
    await this.isInitialized();
    await this.isValidExtend(params);
    const { topic } = params;
    const id = await this.sendRequest({ topic, method: "wc_sessionExtend", params: {} });
    const { done: acknowledged, resolve, reject } = createDelayedPromise<void>();
    this.events.once(engineEvent("session_extend", id), ({ error }) => {
      if (error) reject(error);
      else resolve();
    });
    await this.setExpiry(topic, calcExpiry(SESSION_EXPIRY));

    return { acknowledged };
  };

  public request: IEngine["request"] = async <T>(params: EngineTypes.RequestParams) => {
    await this.isInitialized();
    await this.isValidRequest(params);
<<<<<<< HEAD
    const { chainId, request, topic, expiry } = params;
    console.log("request", request);
=======
    const { chainId, request, topic, expiry = ENGINE_RPC_OPTS.wc_sessionRequest.req.ttl } = params;
>>>>>>> 51ec49e7
    const id = payloadId();
    const { done, resolve, reject } = createDelayedPromise<T>(
      expiry,
      "Request expired. Please try again.",
    );
    this.events.once<"session_request">(engineEvent("session_request", id), ({ error, result }) => {
      if (error) reject(error);
      else resolve(result);
    });
    return await Promise.all([
      new Promise<void>(async (resolve) => {
        await this.sendRequest({
          clientRpcId: id,
          topic,
          method: "wc_sessionRequest",
          params: {
            request: {
              ...request,
              expiryTimestamp: calcExpiry(expiry),
            },
            chainId,
          },
          expiry,
          throwOnFailedPublish: true,
        }).catch((error) => reject(error));
        this.client.events.emit("session_request_sent", { topic, request, chainId, id });
        resolve();
      }),
      new Promise<void>(async (resolve) => {
        const wcDeepLink = await getDeepLink(
          this.client.core.storage,
          WALLETCONNECT_DEEPLINK_CHOICE,
        );
        handleDeeplinkRedirect({ id, topic, wcDeepLink });
        resolve();
      }),
      done(),
    ]).then((result) => result[2]); // order is important here, we want to return the result of the `done` promise
  };

  public respond: IEngine["respond"] = async (params) => {
    await this.isInitialized();
    await this.isValidRespond(params);
    const { topic, response } = params;
    const { id } = response;
    if (isJsonRpcResult(response)) {
      await this.sendResult({ id, topic, result: response.result, throwOnFailedPublish: true });
    } else if (isJsonRpcError(response)) {
      await this.sendError({ id, topic, error: response.error });
    }
    this.cleanupAfterResponse(params);
  };

  public ping: IEngine["ping"] = async (params) => {
    await this.isInitialized();
    await this.isValidPing(params);
    const { topic } = params;
    if (this.client.session.keys.includes(topic)) {
      const id = await this.sendRequest({ topic, method: "wc_sessionPing", params: {} });
      const { done, resolve, reject } = createDelayedPromise<void>();
      this.events.once(engineEvent("session_ping", id), ({ error }) => {
        if (error) reject(error);
        else resolve();
      });
      await done();
    } else if (this.client.core.pairing.pairings.keys.includes(topic)) {
      await this.client.core.pairing.ping({ topic });
    }
  };

  public emit: IEngine["emit"] = async (params) => {
    await this.isInitialized();
    await this.isValidEmit(params);
    const { topic, event, chainId } = params;
    await this.sendRequest({ topic, method: "wc_sessionEvent", params: { event, chainId } });
  };

  public disconnect: IEngine["disconnect"] = async (params) => {
    await this.isInitialized();
    await this.isValidDisconnect(params);
    const { topic } = params;
    if (this.client.session.keys.includes(topic)) {
      // await an ack to ensure the relay has received the disconnect request
      await this.sendRequest({
        topic,
        method: "wc_sessionDelete",
        params: getSdkError("USER_DISCONNECTED"),
        throwOnFailedPublish: true,
      });
      await this.deleteSession({ topic, emitEvent: false });
    } else if (this.client.core.pairing.pairings.keys.includes(topic)) {
      await this.client.core.pairing.disconnect({ topic });
    } else {
      const { message } = getInternalError(
        "MISMATCHED_TOPIC",
        `Session or pairing topic not found: ${topic}`,
      );
      throw new Error(message);
    }
  };

  public find: IEngine["find"] = (params) => {
    this.isInitialized();
    return this.client.session.getAll().filter((session) => isSessionCompatible(session, params));
  };

  public getPendingSessionRequests: IEngine["getPendingSessionRequests"] = () => {
    return this.client.pendingRequest.getAll();
  };

  // ---------- Auth ------------------------------------------------ //

  public sessionAuthenticate: IEngine["sessionAuthenticate"] = async (params) => {
    this.isInitialized();

    // if (!isValidRequest(params)) {
    //   throw new Error("Invalid request");
    // }

    const {
      chains,
      statement,
      aud,
      domain,
      nonce,
      type,
      exp,
      nbf,
      methods = [],
      resources = [],
    } = params;

    let { topic: pairingTopic, uri } = await this.client.core.pairing.create();
    uri = `${uri}&method=wc_sessionAuthenticate`;

    this.client.logger.info({
      message: "Generated new pairing",
      pairing: { topic: pairingTopic, uri },
    });

    const publicKey = await this.client.core.crypto.generateKeyPair();
    const responseTopic = hashKey(publicKey);

    await this.client.auth.authKeys.set(AUTH_PUBLIC_KEY_NAME, { responseTopic, publicKey });
    await this.client.auth.pairingTopics.set(responseTopic, { topic: responseTopic, pairingTopic });

    // Subscribe to auth_response topic
    await this.client.core.relayer.subscribe(responseTopic);
    console.log("subscribed to response topic", responseTopic);

    this.client.logger.info(`sending request to new pairing topic: ${pairingTopic}`);
    console.log("sending request to new pairing topic: ", pairingTopic);

    //TODO: ----- reject multi namespaces ----- //

    const uniqueNamespaces = [...new Set(chains.map((chain) => chain.split(":")[0]))];
    if (uniqueNamespaces.length > 1) {
      throw new Error("Multi-namespace requests are supported.");
    }

    const namespace = chains[0].split(":")[0];
    console.log("namespace", namespace);

    // ----- build recaps ----- //
    const namespaces = {};

    chains.forEach((chain) => {
      namespaces[chain] = {
        methods,
      };
    });
    console.log("new namespaces", namespaces);

    const recap = formatRecapFromNamespaces(namespace, "request", methods);
    resources.push(recap);

    const request = {
      authPayload: {
        type: type ?? "caip122",
        chains,
        statement,
        aud,
        domain,
        version: "1",
        nonce,
        iat: new Date().toISOString(),
        exp,
        nbf,
        resources,
      },
      requester: { publicKey, metadata: this.client.metadata },
    };

    const id = await this.sendRequest({
      topic: pairingTopic,
      method: "wc_sessionAuthenticate",
      params: request,
      expiry: params.expiry,
    });

    chains.forEach((chain) => {
      namespaces[chain] = {
        methods,
        events: [],
      };
    });

    const proposal = {
      requiredNamespaces: namespaces,
      optionalNamespaces: {},
      relays: [{ protocol: "irn" }],
      proposer: {
        publicKey,
        metadata: this.client.metadata,
      },
    };

    const fallbackId = await this.sendRequest({
      topic: pairingTopic,
      method: "wc_sessionPropose",
      params: proposal,
      expiry: params.expiry,
    });

    const expiry = calcExpiry(FIVE_MINUTES);
    await this.setProposal(fallbackId, { id: fallbackId, expiry, ...proposal });

    await this.client.auth.requests.set(id, {
      authPayload: request.authPayload,
      requester: request.requester,
      id,
      pairingTopic,
      verifyContext: {} as any,
    });

    let resolvePromise: (value: unknown) => void;
    let rejectPromise: (value: unknown) => void;
    const response = new Promise((resolve, reject) => {
      resolvePromise = resolve;
      rejectPromise = reject;
    });

    this.events.once<"session_connect">(
      engineEvent("session_connect"),
      async ({ error, session }) => {
        console.log("wc_sessionPropose, session", session);
        if (error) rejectPromise(error);
        else if (session) {
          session.self.publicKey = publicKey;
          const completeSession = {
            ...session,
            requiredNamespaces: session.requiredNamespaces,
            optionalNamespaces: session.optionalNamespaces,
          };
          await this.client.session.set(session.topic, completeSession);
          await this.setExpiry(session.topic, session.expiry);
          if (pairingTopic) {
            await this.client.core.pairing.updateMetadata({
              topic: pairingTopic,
              metadata: session.peer.metadata,
            });
          }
          const sessionObject = this.client.session.get(session.topic);
          resolvePromise({
            session: sessionObject,
          });
        }
      },
    );

    this.events.once(engineEvent("session_request", id), async (payload: any) => {
      if (payload.error) {
        // ignore unsupported method error
        const error = getSdkError("WC_METHOD_UNSUPPORTED", "wc_sessionAuthenticate");
        if (payload.error.message === error.message) return;
        return rejectPromise(payload.error.message);
      }
      const accounts: string[] = [];
      const {
        cacaos,
        responder,
      }: {
        cacaos: AuthTypes.SessionAuthenticateResponseParams["cacaos"];
        responder: AuthTypes.SessionAuthenticateResponseParams["responder"];
      } = payload.result as any;

      cacaos.forEach(async (cacao) => {
        const { s: signature, p: payload } = cacao;
        const pendingRequest = this.client.auth.requests.get(id);
        if (!pendingRequest) {
          throw new Error(`Could not find pending auth request with id ${id}`);
        }
        console.log("pendingRequest");
        const reconstructed = this.formatAuthMessage({
          request: pendingRequest.authPayload as any,
          iss: payload.iss,
        });
        console.log("reconstructed", reconstructed);
        const walletAddress = getDidAddress(payload.iss);
        const valid = await verifySignature(walletAddress!, reconstructed, signature);

        console.log("valid", valid ? "✅" : "🛑", valid);
        accounts.push(payload.iss);
      });

      console.log("dapp - getting shared key", {
        selfPublicKey: publicKey,
        peer: responder.publicKey,
      });
      const sessionTopic = await this.client.core.crypto.generateSharedKey(
        publicKey,
        responder.publicKey,
      );
      console.log("sessionTopic", sessionTopic);

      //TODO: create session object
      const session: SessionTypes.Struct = {
        topic: sessionTopic,
        acknowledged: true,
        self: {
          publicKey,
          metadata: this.client.metadata,
        },
        peer: responder,
        controller: responder.publicKey,
        expiry: calcExpiry(SESSION_EXPIRY),
        requiredNamespaces: {},
        optionalNamespaces: {},
        relay: { protocol: "irn" },
        pairingTopic: "",
        namespaces: buildNamespacesFromAuth(methods, accounts),
      };

      await this.client.core.relayer.subscribe(sessionTopic);
      await this.client.session.set(sessionTopic, session);

      const sessionObject = this.client.session.get(sessionTopic);

      console.log("dapp sessionObject", sessionObject);
      resolvePromise({
        auths: payload,
        session: sessionObject,
      });
    });

    return { uri, response } as any;
  };

  public approveSessionAuthenticate: IEngine["approveSessionAuthenticate"] = async (
    sessionAuthenticateResponseParams,
  ) => {
    this.isInitialized();

    const { id, auths } = sessionAuthenticateResponseParams;

    const pendingRequest = this.getPendingRequest(id);

    if (!pendingRequest) {
      throw new Error(`Could not find pending auth request with id ${id}`);
    }

    const receiverPublicKey = pendingRequest.requester.publicKey;
    const senderPublicKey = await this.client.core.crypto.generateKeyPair();
    const responseTopic = hashKey(receiverPublicKey);

    const encodeOpts = {
      type: TYPE_1,
      receiverPublicKey,
      senderPublicKey,
    };

    console.log("sending response", {
      responseTopic,
      receiverPublicKey,
      id,
    });

    let allValid = true;
    const accounts: string[] = [];
    const methods = [];

    if (
      pendingRequest?.authPayload.resources?.map((resource: string) =>
        resource.includes("urn:recap:"),
      )
    ) {
      const recap = pendingRequest?.authPayload.resources?.find((resource: string) =>
        resource.includes("urn:recap:"),
      );
      console.log("recap", recap);
      const recapMethods = getMethodsFromRecap(recap!);
      methods.push(...recapMethods);
    }

    await new Promise<void>(async (resolve) => {
      auths.forEach(async (cacao) => {
        const { s: signature, p: payload } = cacao;
        console.log("pendingRequest", payload);
        const reconstructed = this.formatAuthMessage({
          request: pendingRequest.authPayload as any,
          iss: payload.iss,
        });
        console.log("reconstructed", reconstructed);
        const walletAddress = getDidAddress(payload.iss);
        console.log("walletAddress", payload.iss);
        try {
          const valid = await verifySignature(walletAddress!, reconstructed, signature);
          if (!valid) allValid = false;
          console.log("wallet - valid", valid ? "✅" : "🛑", valid);
        } catch (error) {
          console.log("error", error);
          allValid = false;
        }
        accounts.push(payload.iss);
      });
      resolve();
    });

    if (!allValid) {
      console.log("invalid signature");
      const invalidErr = getSdkError("SESSION_SETTLEMENT_FAILED", "Invalid signature");

      console.log("sending error");
      await this.sendError({
        id,
        topic: responseTopic,
        error: invalidErr,
        encodeOpts,
      });

      console.log("throwing error");
      throw new Error(invalidErr.message);
    }

    console.log("wallet - getting shared key", senderPublicKey, receiverPublicKey);
    const sessionTopic = await this.client.core.crypto.generateSharedKey(
      senderPublicKey,
      receiverPublicKey,
    );

    console.log("wallet - keys", {
      selfPublicKey: senderPublicKey,
      peer: receiverPublicKey,
    });

    console.log("wallet - sessionTopic", sessionTopic);

    console.log("wallet - creating session object", {
      accounts,
      methods,
    });

    //TODO: create session object
    const session: SessionTypes.Struct = {
      topic: sessionTopic,
      acknowledged: true,
      self: {
        publicKey: senderPublicKey,
        metadata: this.client.metadata,
      },
      peer: {
        publicKey: receiverPublicKey,
        metadata: pendingRequest.requester.metadata,
      },
      controller: receiverPublicKey,
      expiry: calcExpiry(SESSION_EXPIRY),
      authentication: auths,
      requiredNamespaces: {},
      optionalNamespaces: {},
      relay: { protocol: "irn" },
      pairingTopic: "",
      namespaces: buildNamespacesFromAuth(methods, accounts),
    };

    console.log("wallet - subscribing to sessionTopic");
    await this.client.core.relayer.subscribe(sessionTopic);
    console.log("wallet - setting session");
    await this.client.session.set(sessionTopic, session);

    const sessionObject = this.client.session.get(sessionTopic);
    console.log("wallet sessionObject", sessionObject);

    await this.sendResult<"wc_sessionAuthenticate">({
      topic: responseTopic,
      id,
      result: {
        cacaos: auths,
        responder: {
          publicKey: senderPublicKey,
          metadata: this.client.metadata,
        },
      },
      encodeOpts,
      throwOnFailedPublish: true,
    });
    console.log("sent response");
    // TODO: finish multi-chain flow client <-> client

    // pendingRequest.id, responseTopic, cacao, encodeOpts;
    await this.client.core.pairing.activate({ topic: pendingRequest.pairingTopic });
    // await this.client.requests.update(pendingRequest.id, { ...cacao });
  };

  public rejectSessionAuthenticate: IEngine["rejectSessionAuthenticate"] = async (params) => {
    await this.isInitialized();

    const { id, reason } = params;

    const pendingRequest = this.getPendingRequest(id);

    if (!pendingRequest) {
      throw new Error(`Could not find pending auth request with id ${id}`);
    }

    const receiverPublicKey = pendingRequest.requester.publicKey;
    const senderPublicKey = await this.client.core.crypto.generateKeyPair();
    const responseTopic = hashKey(receiverPublicKey);

    const encodeOpts = {
      type: TYPE_1,
      receiverPublicKey,
      senderPublicKey,
    };

    await this.sendError({
      id,
      topic: responseTopic,
      error: reason,
      encodeOpts,
    });
    await this.client.proposal.delete(id, getSdkError("USER_DISCONNECTED"));
  };

  public formatAuthMessage: IEngine["formatAuthMessage"] = (params) => {
    this.isInitialized();
    const { request, iss } = params;
    //TODO: validate params

    return formatMessage(request, iss);
  };

  // ---------- Private Helpers --------------------------------------- //

  private cleanupDuplicatePairings: EnginePrivate["cleanupDuplicatePairings"] = async (
    session: SessionTypes.Struct,
  ) => {
    // older SDK versions are missing the `pairingTopic` prop thus we need to check for it
    if (!session.pairingTopic) return;

    try {
      const pairing = this.client.core.pairing.pairings.get(session.pairingTopic);
      const allPairings = this.client.core.pairing.pairings.getAll();
      const duplicates = allPairings.filter(
        (p) =>
          p.peerMetadata?.url &&
          p.peerMetadata?.url === session.peer.metadata.url &&
          p.topic &&
          p.topic !== pairing.topic,
      );
      if (duplicates.length === 0) return;
      this.client.logger.info(`Cleaning up ${duplicates.length} duplicate pairing(s)`);
      await Promise.all(
        duplicates.map((p) => this.client.core.pairing.disconnect({ topic: p.topic })),
      );
      this.client.logger.info(`Duplicate pairings clean up finished`);
    } catch (error) {
      this.client.logger.error(error);
    }
  };

  private deleteSession: EnginePrivate["deleteSession"] = async (params) => {
    const { topic, expirerHasDeleted = false, emitEvent = true, id = 0 } = params;
    const { self } = this.client.session.get(topic);
    // Await the unsubscribe first to avoid deleting the symKey too early below.
    await this.client.core.relayer.unsubscribe(topic);
    await this.client.session.delete(topic, getSdkError("USER_DISCONNECTED"));
    if (this.client.core.crypto.keychain.has(self.publicKey)) {
      await this.client.core.crypto.deleteKeyPair(self.publicKey);
    }
    if (this.client.core.crypto.keychain.has(topic)) {
      await this.client.core.crypto.deleteSymKey(topic);
    }
    if (!expirerHasDeleted) this.client.core.expirer.del(topic);
    // remove any deeplinks from storage after the session is deleted
    // to avoid navigating to incorrect deeplink later on
    this.client.core.storage
      .removeItem(WALLETCONNECT_DEEPLINK_CHOICE)
      .catch((e) => this.client.logger.warn(e));
    this.getPendingSessionRequests().forEach((r) => {
      if (r.topic === topic) {
        this.deletePendingSessionRequest(r.id, getSdkError("USER_DISCONNECTED"));
      }
    });
    if (emitEvent) this.client.events.emit("session_delete", { id, topic });
  };

  private deleteProposal: EnginePrivate["deleteProposal"] = async (id, expirerHasDeleted) => {
    await Promise.all([
      this.client.proposal.delete(id, getSdkError("USER_DISCONNECTED")),
      expirerHasDeleted ? Promise.resolve() : this.client.core.expirer.del(id),
    ]);
  };

  private deletePendingSessionRequest: EnginePrivate["deletePendingSessionRequest"] = async (
    id,
    reason,
    expirerHasDeleted = false,
  ) => {
    await Promise.all([
      this.client.pendingRequest.delete(id, reason),
      expirerHasDeleted ? Promise.resolve() : this.client.core.expirer.del(id),
    ]);
    this.sessionRequestQueue.queue = this.sessionRequestQueue.queue.filter((r) => r.id !== id);
    // set the requestQueue state to idle if expirer has deleted a request as trying to respond to it would result in an exception
    if (expirerHasDeleted) {
      this.sessionRequestQueue.state = ENGINE_QUEUE_STATES.idle;
    }
  };

  private setExpiry: EnginePrivate["setExpiry"] = async (topic, expiry) => {
    if (this.client.session.keys.includes(topic)) {
      await this.client.session.update(topic, { expiry });
    }
    this.client.core.expirer.set(topic, expiry);
  };

  private setProposal: EnginePrivate["setProposal"] = async (id, proposal) => {
    await this.client.proposal.set(id, proposal);
    this.client.core.expirer.set(id, calcExpiry(ENGINE_RPC_OPTS.wc_sessionPropose.req.ttl));
  };

  private setPendingSessionRequest: EnginePrivate["setPendingSessionRequest"] = async (
    pendingRequest: PendingRequestTypes.Struct,
  ) => {
    const { id, topic, params, verifyContext } = pendingRequest;
    const expiry =
      params.request.expiryTimestamp || calcExpiry(ENGINE_RPC_OPTS.wc_sessionRequest.req.ttl);
    await this.client.pendingRequest.set(id, {
      id,
      topic,
      params,
      verifyContext,
    });
    if (expiry) this.client.core.expirer.set(id, expiry);
  };

  private sendRequest: EnginePrivate["sendRequest"] = async (args) => {
    const { topic, method, params, expiry, relayRpcId, clientRpcId, throwOnFailedPublish } = args;
    const payload = formatJsonRpcRequest(method, params, clientRpcId);
    if (isBrowser() && METHODS_TO_VERIFY.includes(method)) {
      const hash = hashMessage(JSON.stringify(payload));
      this.client.core.verify.register({ attestationId: hash });
    }
    console.log("sending request", topic);
    const message = await this.client.core.crypto.encode(topic, payload);
    const opts = ENGINE_RPC_OPTS[method].req;
    if (expiry) opts.ttl = expiry;
    if (relayRpcId) opts.id = relayRpcId;
    this.client.core.history.set(topic, payload);
    if (throwOnFailedPublish) {
      opts.internal = {
        ...opts.internal,
        throwOnFailedPublish: true,
      };
      await this.client.core.relayer.publish(topic, message, opts);
    } else {
      this.client.core.relayer
        .publish(topic, message, opts)
        .catch((error) => this.client.logger.error(error));
    }
    return payload.id;
  };

  private sendResult: EnginePrivate["sendResult"] = async (args) => {
    const { id, topic, result, throwOnFailedPublish, encodeOpts } = args;
    const payload = formatJsonRpcResult(id, result);
    const message = await this.client.core.crypto.encode(topic, payload, encodeOpts);
    const record = await this.client.core.history.get(topic, id);
    const opts = ENGINE_RPC_OPTS[record.request.method].res;
    if (throwOnFailedPublish) {
      opts.internal = {
        ...opts.internal,
        throwOnFailedPublish: true,
      };
      await this.client.core.relayer.publish(topic, message, opts);
    } else {
      this.client.core.relayer
        .publish(topic, message, opts)
        .catch((error) => this.client.logger.error(error));
    }
    await this.client.core.history.resolve(payload);
  };

  private sendError: EnginePrivate["sendError"] = async (params) => {
    const { id, topic, error, encodeOpts } = params;
    const payload = formatJsonRpcError(id, error);
    const message = await this.client.core.crypto.encode(topic, payload, encodeOpts);
    const record = await this.client.core.history.get(topic, id);
    const opts = ENGINE_RPC_OPTS[record.request.method].res;
    // await is intentionally omitted to speed up performance
    this.client.core.relayer.publish(topic, message, opts);
    await this.client.core.history.resolve(payload);
  };

  private cleanup: EnginePrivate["cleanup"] = async () => {
    const sessionTopics: string[] = [];
    const proposalIds: number[] = [];
    this.client.session.getAll().forEach((session) => {
      let toCleanup = false;
      if (isExpired(session.expiry)) toCleanup = true;
      if (!this.client.core.crypto.keychain.has(session.topic)) toCleanup = true;
      if (toCleanup) sessionTopics.push(session.topic);
    });
    this.client.proposal.getAll().forEach((proposal) => {
      if (isExpired(proposal.expiryTimestamp)) proposalIds.push(proposal.id);
    });
    await Promise.all([
      ...sessionTopics.map((topic) => this.deleteSession({ topic })),
      ...proposalIds.map((id) => this.deleteProposal(id)),
    ]);
  };

  private async isInitialized() {
    if (!this.initialized) {
      const { message } = getInternalError("NOT_INITIALIZED", this.name);
      throw new Error(message);
    }
    await this.client.core.relayer.confirmOnlineStateOrThrow();
  }

  // ---------- Relay Events Router ----------------------------------- //

  private registerRelayerEvents() {
    this.client.core.relayer.on(
      RELAYER_EVENTS.message,
      async (event: RelayerTypes.MessageEvent) => {
        const { topic, message } = event;

        // Retrieve the public key (if defined) to decrypt possible `auth_request` response
        const { publicKey } = this.client.auth.authKeys.keys.includes(AUTH_PUBLIC_KEY_NAME)
          ? this.client.auth.authKeys.get(AUTH_PUBLIC_KEY_NAME)
          : ({ responseTopic: undefined, publicKey: undefined } as any);

        const payload = (await this.client.core.crypto.decode(topic, message, {
          receiverPublicKey: publicKey,
        })) as any;

        console.log(
          "expected pairing topic/method",
          this.expectedPairingMethodMap.get(topic),
          topic,
          payload,
        );
        const expectedMethod = this.expectedPairingMethodMap.get(topic);
        if (expectedMethod && payload.method !== expectedMethod) {
          console.log("expected method", expectedMethod, payload.method);
          console.log("ignoring...");
          return;
        }

        try {
          if (isJsonRpcRequest(payload)) {
            this.client.core.history.set(topic, payload);
            this.onRelayEventRequest({ topic, payload });
          } else if (isJsonRpcResponse(payload)) {
            await this.client.core.history.resolve(payload);
            await this.onRelayEventResponse({ topic, payload });
            this.client.core.history.delete(topic, payload.id);
          } else {
            this.onRelayEventUnknownPayload({ topic, payload });
          }
        } catch (error) {
          this.client.logger.error(error);
        }
      },
    );
  }

  private onRelayEventRequest: EnginePrivate["onRelayEventRequest"] = async (event) => {
    this.requestQueue.queue.push(event);
    await this.processRequestsQueue();
  };

  private processRequestsQueue = async () => {
    if (this.requestQueue.state === ENGINE_QUEUE_STATES.active) {
      this.client.logger.info(`Request queue already active, skipping...`);
      return;
    }

    this.client.logger.info(
      `Request queue starting with ${this.requestQueue.queue.length} requests`,
    );

    while (this.requestQueue.queue.length > 0) {
      this.requestQueue.state = ENGINE_QUEUE_STATES.active;
      const request = this.requestQueue.queue.shift();
      if (!request) continue;

      try {
        this.processRequest(request);
        // small delay to allow for any async tasks to complete
        await new Promise((resolve) => setTimeout(resolve, 300));
      } catch (error) {
        this.client.logger.warn(error);
      }
    }
    this.requestQueue.state = ENGINE_QUEUE_STATES.idle;
  };

  private processRequest: EnginePrivate["onRelayEventRequest"] = (event) => {
    const { topic, payload } = event;
    const reqMethod = payload.method as JsonRpcTypes.WcMethod;
    switch (reqMethod) {
      case "wc_sessionPropose":
        return this.onSessionProposeRequest(topic, payload);
      case "wc_sessionSettle":
        return this.onSessionSettleRequest(topic, payload);
      case "wc_sessionUpdate":
        return this.onSessionUpdateRequest(topic, payload);
      case "wc_sessionExtend":
        return this.onSessionExtendRequest(topic, payload);
      case "wc_sessionPing":
        return this.onSessionPingRequest(topic, payload);
      case "wc_sessionDelete":
        return this.onSessionDeleteRequest(topic, payload);
      case "wc_sessionRequest":
        return this.onSessionRequest(topic, payload);
      case "wc_sessionEvent":
        return this.onSessionEventRequest(topic, payload);
      case "wc_sessionAuthenticate":
        return this.onSessionAuthenticateRequest(topic, payload);
      default:
        return this.client.logger.info(`Unsupported request method ${reqMethod}`);
    }
  };

  private onRelayEventResponse: EnginePrivate["onRelayEventResponse"] = async (event) => {
    const { topic, payload } = event;
    const record = await this.client.core.history.get(topic, payload.id);
    const resMethod = record.request.method as JsonRpcTypes.WcMethod;
    switch (resMethod) {
      case "wc_sessionPropose":
        return this.onSessionProposeResponse(topic, payload);
      case "wc_sessionSettle":
        return this.onSessionSettleResponse(topic, payload);
      case "wc_sessionUpdate":
        return this.onSessionUpdateResponse(topic, payload);
      case "wc_sessionExtend":
        return this.onSessionExtendResponse(topic, payload);
      case "wc_sessionPing":
        return this.onSessionPingResponse(topic, payload);
      case "wc_sessionRequest":
        return this.onSessionRequestResponse(topic, payload);
      case "wc_sessionAuthenticate":
        return this.onSessionAuthenticateResponse(topic, payload);
      default:
        return this.client.logger.info(`Unsupported response method ${resMethod}`);
    }
  };

  private onRelayEventUnknownPayload: EnginePrivate["onRelayEventUnknownPayload"] = (event) => {
    const { topic } = event;
    const { message } = getInternalError(
      "MISSING_OR_INVALID",
      `Decoded payload on topic ${topic} is not identifiable as a JSON-RPC request or a response.`,
    );
    throw new Error(message);
  };

  // ---------- Relay Events Handlers --------------------------------- //

  private onSessionProposeRequest: EnginePrivate["onSessionProposeRequest"] = async (
    topic,
    payload,
  ) => {
    const { params, id } = payload;
    try {
      this.isValidConnect({ ...payload.params });
      const expiryTimestamp =
        params.expiryTimestamp || calcExpiry(ENGINE_RPC_OPTS.wc_sessionPropose.req.ttl);
      const proposal = { id, pairingTopic: topic, expiryTimestamp, ...params };
      await this.setProposal(id, proposal);
      const hash = hashMessage(JSON.stringify(payload));
      const verifyContext = await this.getVerifyContext(hash, proposal.proposer.metadata);
      this.client.events.emit("session_proposal", { id, params: proposal, verifyContext });
    } catch (err: any) {
      await this.sendError({
        id,
        topic,
        error: err,
      });
      this.client.logger.error(err);
    }
  };

  private onSessionProposeResponse: EnginePrivate["onSessionProposeResponse"] = async (
    topic,
    payload,
  ) => {
    const { id } = payload;
    if (isJsonRpcResult(payload)) {
      const { result } = payload;
      this.client.logger.trace({ type: "method", method: "onSessionProposeResponse", result });
      const proposal = this.client.proposal.get(id);
      this.client.logger.trace({ type: "method", method: "onSessionProposeResponse", proposal });
      const selfPublicKey = proposal.proposer.publicKey;
      this.client.logger.trace({
        type: "method",
        method: "onSessionProposeResponse",
        selfPublicKey,
      });
      const peerPublicKey = result.responderPublicKey;
      this.client.logger.trace({
        type: "method",
        method: "onSessionProposeResponse",
        peerPublicKey,
      });
      const sessionTopic = await this.client.core.crypto.generateSharedKey(
        selfPublicKey,
        peerPublicKey,
      );
      this.client.logger.trace({
        type: "method",
        method: "onSessionProposeResponse",
        sessionTopic,
      });
      const subscriptionId = await this.client.core.relayer.subscribe(sessionTopic);
      this.client.logger.trace({
        type: "method",
        method: "onSessionProposeResponse",
        subscriptionId,
      });
      await this.client.core.pairing.activate({ topic });
    } else if (isJsonRpcError(payload)) {
      await this.client.proposal.delete(id, getSdkError("USER_DISCONNECTED"));
      this.events.emit(engineEvent("session_connect"), { error: payload.error });
    }
  };

  private onSessionSettleRequest: EnginePrivate["onSessionSettleRequest"] = async (
    topic,
    payload,
  ) => {
    const { id, params } = payload;
    try {
      this.isValidSessionSettleRequest(params);
      const { relay, controller, expiry, namespaces, sessionProperties, pairingTopic } =
        payload.params;
      const session = {
        topic,
        relay,
        expiry,
        namespaces,
        acknowledged: true,
        pairingTopic,
        requiredNamespaces: {},
        optionalNamespaces: {},
        controller: controller.publicKey,
        self: {
          publicKey: "",
          metadata: this.client.metadata,
        },
        peer: {
          publicKey: controller.publicKey,
          metadata: controller.metadata,
        },
        ...(sessionProperties && { sessionProperties }),
      };
      await this.sendResult<"wc_sessionSettle">({ id: payload.id, topic, result: true });
      this.events.emit(engineEvent("session_connect"), { session });
      this.cleanupDuplicatePairings(session);
    } catch (err: any) {
      await this.sendError({
        id,
        topic,
        error: err,
      });
      this.client.logger.error(err);
    }
  };

  private onSessionSettleResponse: EnginePrivate["onSessionSettleResponse"] = async (
    topic,
    payload,
  ) => {
    const { id } = payload;
    if (isJsonRpcResult(payload)) {
      await this.client.session.update(topic, { acknowledged: true });
      this.events.emit(engineEvent("session_approve", id), {});
    } else if (isJsonRpcError(payload)) {
      await this.client.session.delete(topic, getSdkError("USER_DISCONNECTED"));
      this.events.emit(engineEvent("session_approve", id), { error: payload.error });
    }
  };

  private onSessionUpdateRequest: EnginePrivate["onSessionUpdateRequest"] = async (
    topic,
    payload,
  ) => {
    const { params, id } = payload;
    try {
      const memoryKey = `${topic}_session_update`;
      // compare the current request id with the last processed session update
      // we want to update only if the request is newer than the last processed one
      const lastSessionUpdateId = MemoryStore.get<number>(memoryKey);
      if (lastSessionUpdateId && this.isRequestOutOfSync(lastSessionUpdateId, id)) {
        this.client.logger.info(`Discarding out of sync request - ${id}`);
        return;
      }

      this.isValidUpdate({ topic, ...params });
      await this.client.session.update(topic, { namespaces: params.namespaces });
      await this.sendResult<"wc_sessionUpdate">({ id, topic, result: true });
      this.client.events.emit("session_update", { id, topic, params });
      MemoryStore.set(memoryKey, id);
    } catch (err: any) {
      await this.sendError({
        id,
        topic,
        error: err,
      });
      this.client.logger.error(err);
    }
  };

  // compares the timestamp of the last processed request with the current request
  // client <-> client rpc ID is timestamp + 3 random digits
  private isRequestOutOfSync = (lastId: number, currentId: number) => {
    return parseInt(currentId.toString().slice(0, -3)) <= parseInt(lastId.toString().slice(0, -3));
  };

  private onSessionUpdateResponse: EnginePrivate["onSessionUpdateResponse"] = (_topic, payload) => {
    const { id } = payload;
    if (isJsonRpcResult(payload)) {
      this.events.emit(engineEvent("session_update", id), {});
    } else if (isJsonRpcError(payload)) {
      this.events.emit(engineEvent("session_update", id), { error: payload.error });
    }
  };

  private onSessionExtendRequest: EnginePrivate["onSessionExtendRequest"] = async (
    topic,
    payload,
  ) => {
    const { id } = payload;
    try {
      this.isValidExtend({ topic });
      await this.setExpiry(topic, calcExpiry(SESSION_EXPIRY));
      await this.sendResult<"wc_sessionExtend">({ id, topic, result: true });
      this.client.events.emit("session_extend", { id, topic });
    } catch (err: any) {
      await this.sendError({
        id,
        topic,
        error: err,
      });
      this.client.logger.error(err);
    }
  };

  private onSessionExtendResponse: EnginePrivate["onSessionExtendResponse"] = (_topic, payload) => {
    const { id } = payload;
    if (isJsonRpcResult(payload)) {
      this.events.emit(engineEvent("session_extend", id), {});
    } else if (isJsonRpcError(payload)) {
      this.events.emit(engineEvent("session_extend", id), { error: payload.error });
    }
  };

  private onSessionPingRequest: EnginePrivate["onSessionPingRequest"] = async (topic, payload) => {
    const { id } = payload;
    try {
      this.isValidPing({ topic });
      await this.sendResult<"wc_sessionPing">({ id, topic, result: true });
      this.client.events.emit("session_ping", { id, topic });
    } catch (err: any) {
      await this.sendError({
        id,
        topic,
        error: err,
      });
      this.client.logger.error(err);
    }
  };

  private onSessionPingResponse: EnginePrivate["onSessionPingResponse"] = (_topic, payload) => {
    const { id } = payload;
    // put at the end of the stack to avoid a race condition
    // where session_ping listener is not yet initialized
    setTimeout(() => {
      if (isJsonRpcResult(payload)) {
        this.events.emit(engineEvent("session_ping", id), {});
      } else if (isJsonRpcError(payload)) {
        this.events.emit(engineEvent("session_ping", id), { error: payload.error });
      }
    }, 500);
  };

  private onSessionDeleteRequest: EnginePrivate["onSessionDeleteRequest"] = async (
    topic,
    payload,
  ) => {
    const { id } = payload;
    try {
      this.isValidDisconnect({ topic, reason: payload.params });
      await Promise.all([
        new Promise((resolve) => {
          // RPC request needs to happen before deletion as it utalises session encryption
          this.client.core.relayer.once(RELAYER_EVENTS.publish, async () => {
            resolve(await this.deleteSession({ topic, id }));
          });
        }),
        this.sendResult<"wc_sessionDelete">({ id, topic, result: true }),
        this.cleanupPendingSentRequestsForTopic({ topic, error: getSdkError("USER_DISCONNECTED") }),
      ]);
    } catch (err: any) {
      this.client.logger.error(err);
    }
  };

  private onSessionRequest: EnginePrivate["onSessionRequest"] = async (topic, payload) => {
    const { id, params } = payload;
    try {
      this.isValidRequest({ topic, ...params });
      const hash = hashMessage(
        JSON.stringify(formatJsonRpcRequest("wc_sessionRequest", params, id)),
      );
      const session = this.client.session.get(topic);
      const verifyContext = await this.getVerifyContext(hash, session.peer.metadata);
      const request = {
        id,
        topic,
        params,
        verifyContext,
      };
      await this.setPendingSessionRequest(request);
      this.addSessionRequestToSessionRequestQueue(request);
      this.processSessionRequestQueue();
    } catch (err: any) {
      await this.sendError({
        id,
        topic,
        error: err,
      });
      this.client.logger.error(err);
    }
  };

  private onSessionRequestResponse: EnginePrivate["onSessionRequestResponse"] = (
    _topic,
    payload,
  ) => {
    const { id } = payload;
    if (isJsonRpcResult(payload)) {
      this.events.emit(engineEvent("session_request", id), { result: payload.result });
    } else if (isJsonRpcError(payload)) {
      this.events.emit(engineEvent("session_request", id), { error: payload.error });
    }
  };

  private onSessionEventRequest: EnginePrivate["onSessionEventRequest"] = async (
    topic,
    payload,
  ) => {
    const { id, params } = payload;
    try {
      // similar to session update, we want to discard out of sync requests
      // additionally we have to check the event type as well e.g. chainChanged/accountsChanged
      const memoryKey = `${topic}_session_event_${params.event.name}`;
      // compare the current request id with the last processed session update
      // we want to update only if the request is newer than the last processed one
      const lastSessionUpdateId = MemoryStore.get<number>(memoryKey);
      if (lastSessionUpdateId && this.isRequestOutOfSync(lastSessionUpdateId, id)) {
        this.client.logger.info(`Discarding out of sync request - ${id}`);
        return;
      }

      this.isValidEmit({ topic, ...params });
      this.client.events.emit("session_event", { id, topic, params });
      MemoryStore.set(memoryKey, id);
    } catch (err: any) {
      await this.sendError({
        id,
        topic,
        error: err,
      });
      this.client.logger.error(err);
    }
  };

  private onSessionAuthenticateResponse: EnginePrivate["onSessionAuthenticateResponse"] = (
    topic,
    payload,
  ) => {
    console.log("onSessionAuthenticateResponse", topic, payload);
    const { id } = payload;

    if (isJsonRpcResult(payload)) {
      console.log("emitting", engineEvent("session_request", id));
      this.events.emit(engineEvent("session_request", id), { result: payload.result });
    } else if (isJsonRpcError(payload)) {
      this.events.emit(engineEvent("session_request", id), { error: payload.error });
    }
  };

  private onSessionAuthenticateRequest: EnginePrivate["onSessionAuthenticateRequest"] = async (
    topic,
    payload,
  ) => {
    console.log("onSessionAuthenticateRequest", topic, payload);
    const { requester, authPayload } = payload.params;

    const hash = hashMessage(JSON.stringify(payload));
    const verifyContext = await this.getVerifyContext(hash, this.client.metadata);
    const pendingRequest = {
      requester,
      pairingTopic: topic,
      id: payload.id,
      authPayload,
      verifyContext,
    };

    await this.client.auth.requests.set(payload.id, pendingRequest);

    console.log("emitting session_authenticate", payload.id);

    this.client.events.emit("session_authenticate", {
      topic,
      params: payload.params,
      id: payload.id,
    });
  };

  private addSessionRequestToSessionRequestQueue = (request: PendingRequestTypes.Struct) => {
    this.sessionRequestQueue.queue.push(request);
  };

  private cleanupAfterResponse = (params: EngineTypes.RespondParams) => {
    this.deletePendingSessionRequest(params.response.id, { message: "fulfilled", code: 0 });
    // intentionally delay the emitting of the next pending request a bit
    setTimeout(() => {
      this.sessionRequestQueue.state = ENGINE_QUEUE_STATES.idle;
      this.processSessionRequestQueue();
    }, toMiliseconds(this.requestQueueDelay));
  };

  // Allows for cleanup on any sent pending requests if the peer disconnects the session before responding
  private cleanupPendingSentRequestsForTopic = ({
    topic,
    error,
  }: {
    topic: string;
    error: ErrorResponse;
  }) => {
    const pendingRequests = this.client.core.history.pending;
    if (pendingRequests.length > 0) {
      const forSession = pendingRequests.filter(
        (r) => r.topic === topic && r.request.method === "wc_sessionRequest",
      );
      forSession.forEach((r) => {
        // notify .request() handler of the rejection
        this.events.emit(engineEvent("session_request", r.request.id), {
          error,
        });
      });
    }
  };

  private processSessionRequestQueue = () => {
    if (this.sessionRequestQueue.state === ENGINE_QUEUE_STATES.active) {
      this.client.logger.info("session request queue is already active.");
      return;
    }
    // Select the first/oldest request in the array to ensure last-in-first-out (LIFO)
    const request = this.sessionRequestQueue.queue[0];
    if (!request) {
      this.client.logger.info("session request queue is empty.");
      return;
    }

    try {
      this.sessionRequestQueue.state = ENGINE_QUEUE_STATES.active;
      this.client.events.emit("session_request", request);
    } catch (error) {
      this.client.logger.error(error);
    }
  };

  // ---------- Expirer Events ---------------------------------------- //

  private registerExpirerEvents() {
    this.client.core.expirer.on(EXPIRER_EVENTS.expired, async (event: ExpirerTypes.Expiration) => {
      const { topic, id } = parseExpirerTarget(event.target);
      if (id && this.client.pendingRequest.keys.includes(id)) {
        return await this.deletePendingSessionRequest(id, getInternalError("EXPIRED"), true);
      }

      if (topic) {
        if (this.client.session.keys.includes(topic)) {
          await this.deleteSession({ topic, expirerHasDeleted: true });
          this.client.events.emit("session_expire", { topic });
        }
      } else if (id) {
        await this.deleteProposal(id, true);
        this.client.events.emit("proposal_expire", { id });
      }
    });
  }

  // ---------- Pairing Events ---------------------------------------- //
  private registerPairingEvents() {
    this.client.core.pairing.events.on(PAIRING_EVENTS.create, (pairing: PairingTypes.Struct) =>
      this.onPairingCreated(pairing),
    );
  }

  /**
   * when a pairing is created, we check if there is a pending proposal for it.
   * if there is, we send it to onSessionProposeRequest to be processed as if it was received from the relay.
   * It allows QR/URI to be scanned multiple times without having to create new pairing.
   */
  private onPairingCreated = (pairing: PairingTypes.Struct) => {
    if (pairing.active) return;
    const proposals = this.client.proposal.getAll();
    const proposal = proposals.find((p) => p.pairingTopic === pairing.topic);
    if (!proposal) return;
    this.onSessionProposeRequest(
      pairing.topic,
      formatJsonRpcRequest(
        "wc_sessionPropose",
        {
          requiredNamespaces: proposal.requiredNamespaces,
          optionalNamespaces: proposal.optionalNamespaces,
          relays: proposal.relays,
          proposer: proposal.proposer,
          sessionProperties: proposal.sessionProperties,
        },
        proposal.id,
      ),
    );
  };

  // ---------- Validation Helpers ------------------------------------ //
  private isValidPairingTopic(topic: any) {
    if (!isValidString(topic, false)) {
      const { message } = getInternalError(
        "MISSING_OR_INVALID",
        `pairing topic should be a string: ${topic}`,
      );
      throw new Error(message);
    }
    if (!this.client.core.pairing.pairings.keys.includes(topic)) {
      const { message } = getInternalError(
        "NO_MATCHING_KEY",
        `pairing topic doesn't exist: ${topic}`,
      );
      throw new Error(message);
    }
    if (isExpired(this.client.core.pairing.pairings.get(topic).expiry)) {
      // await this.deletePairing(topic);
      const { message } = getInternalError("EXPIRED", `pairing topic: ${topic}`);
      throw new Error(message);
    }
  }

  private async isValidSessionTopic(topic: any) {
    if (!isValidString(topic, false)) {
      const { message } = getInternalError(
        "MISSING_OR_INVALID",
        `session topic should be a string: ${topic}`,
      );
      throw new Error(message);
    }
    if (!this.client.session.keys.includes(topic)) {
      const { message } = getInternalError(
        "NO_MATCHING_KEY",
        `session topic doesn't exist: ${topic}`,
      );
      throw new Error(message);
    }
    if (isExpired(this.client.session.get(topic).expiry)) {
      await this.deleteSession({ topic });
      const { message } = getInternalError("EXPIRED", `session topic: ${topic}`);
      throw new Error(message);
    }

    if (!this.client.core.crypto.keychain.has(topic)) {
      const { message } = getInternalError(
        "MISSING_OR_INVALID",
        `session topic does not exist in keychain: ${topic}`,
      );
      await this.deleteSession({ topic });
      throw new Error(message);
    }
  }

  private async isValidSessionOrPairingTopic(topic: string) {
    if (this.client.session.keys.includes(topic)) {
      await this.isValidSessionTopic(topic);
    } else if (this.client.core.pairing.pairings.keys.includes(topic)) {
      this.isValidPairingTopic(topic);
    } else if (!isValidString(topic, false)) {
      const { message } = getInternalError(
        "MISSING_OR_INVALID",
        `session or pairing topic should be a string: ${topic}`,
      );
      throw new Error(message);
    } else {
      const { message } = getInternalError(
        "NO_MATCHING_KEY",
        `session or pairing topic doesn't exist: ${topic}`,
      );
      throw new Error(message);
    }
  }

  private async isValidProposalId(id: any) {
    if (!isValidId(id)) {
      const { message } = getInternalError(
        "MISSING_OR_INVALID",
        `proposal id should be a number: ${id}`,
      );
      throw new Error(message);
    }
    if (!this.client.proposal.keys.includes(id)) {
      const { message } = getInternalError("NO_MATCHING_KEY", `proposal id doesn't exist: ${id}`);
      throw new Error(message);
    }
    if (isExpired(this.client.proposal.get(id).expiryTimestamp)) {
      await this.deleteProposal(id);
      const { message } = getInternalError("EXPIRED", `proposal id: ${id}`);
      throw new Error(message);
    }
  }

  // ---------- Validation  ------------------------------------------- //

  private isValidConnect: EnginePrivate["isValidConnect"] = async (params) => {
    if (!isValidParams(params)) {
      const { message } = getInternalError(
        "MISSING_OR_INVALID",
        `connect() params: ${JSON.stringify(params)}`,
      );
      throw new Error(message);
    }
    const { pairingTopic, requiredNamespaces, optionalNamespaces, sessionProperties, relays } =
      params;
    if (!isUndefined(pairingTopic)) await this.isValidPairingTopic(pairingTopic);

    if (!isValidRelays(relays, true)) {
      const { message } = getInternalError("MISSING_OR_INVALID", `connect() relays: ${relays}`);
      throw new Error(message);
    }

    // validate required namespaces only if they are defined
    if (!isUndefined(requiredNamespaces) && isValidObject(requiredNamespaces) !== 0) {
      this.validateNamespaces(requiredNamespaces, "requiredNamespaces");
    }

    // validate optional namespaces only if they are defined
    if (!isUndefined(optionalNamespaces) && isValidObject(optionalNamespaces) !== 0) {
      this.validateNamespaces(optionalNamespaces, "optionalNamespaces");
    }

    // validate session properties only if they are defined
    if (!isUndefined(sessionProperties)) {
      this.validateSessionProps(sessionProperties, "sessionProperties");
    }
  };

  private validateNamespaces = (
    namespaces: ProposalTypes.RequiredNamespaces | ProposalTypes.OptionalNamespaces,
    type: string,
  ) => {
    const validRequiredNamespacesError = isValidRequiredNamespaces(namespaces, "connect()", type);
    if (validRequiredNamespacesError) throw new Error(validRequiredNamespacesError.message);
  };

  private isValidApprove: EnginePrivate["isValidApprove"] = async (params) => {
    if (!isValidParams(params))
      throw new Error(
        getInternalError("MISSING_OR_INVALID", `approve() params: ${params}`).message,
      );
    const { id, namespaces, relayProtocol, sessionProperties } = params;
    await this.isValidProposalId(id);
    const proposal = this.client.proposal.get(id);
    const validNamespacesError = isValidNamespaces(namespaces, "approve()");
    if (validNamespacesError) throw new Error(validNamespacesError.message);
    const conformingNamespacesError = isConformingNamespaces(
      proposal.requiredNamespaces,
      namespaces,
      "approve()",
    );
    if (conformingNamespacesError) throw new Error(conformingNamespacesError.message);
    if (!isValidString(relayProtocol, true)) {
      const { message } = getInternalError(
        "MISSING_OR_INVALID",
        `approve() relayProtocol: ${relayProtocol}`,
      );
      throw new Error(message);
    }

    if (!isUndefined(sessionProperties)) {
      this.validateSessionProps(sessionProperties, "sessionProperties");
    }
  };

  private isValidReject: EnginePrivate["isValidReject"] = async (params) => {
    if (!isValidParams(params)) {
      const { message } = getInternalError("MISSING_OR_INVALID", `reject() params: ${params}`);
      throw new Error(message);
    }
    const { id, reason } = params;
    await this.isValidProposalId(id);
    if (!isValidErrorReason(reason)) {
      const { message } = getInternalError(
        "MISSING_OR_INVALID",
        `reject() reason: ${JSON.stringify(reason)}`,
      );
      throw new Error(message);
    }
  };

  private isValidSessionSettleRequest: EnginePrivate["isValidSessionSettleRequest"] = (params) => {
    if (!isValidParams(params)) {
      const { message } = getInternalError(
        "MISSING_OR_INVALID",
        `onSessionSettleRequest() params: ${params}`,
      );
      throw new Error(message);
    }
    const { relay, controller, namespaces, expiry } = params;
    if (!isValidRelay(relay)) {
      const { message } = getInternalError(
        "MISSING_OR_INVALID",
        `onSessionSettleRequest() relay protocol should be a string`,
      );
      throw new Error(message);
    }
    const validControllerError = isValidController(controller, "onSessionSettleRequest()");
    if (validControllerError) throw new Error(validControllerError.message);
    const validNamespacesError = isValidNamespaces(namespaces, "onSessionSettleRequest()");
    if (validNamespacesError) throw new Error(validNamespacesError.message);
    if (isExpired(expiry)) {
      const { message } = getInternalError("EXPIRED", `onSessionSettleRequest()`);
      throw new Error(message);
    }
  };

  private isValidUpdate: EnginePrivate["isValidUpdate"] = async (params) => {
    if (!isValidParams(params)) {
      const { message } = getInternalError("MISSING_OR_INVALID", `update() params: ${params}`);
      throw new Error(message);
    }
    const { topic, namespaces } = params;
    await this.isValidSessionTopic(topic);
    const session = this.client.session.get(topic);
    const validNamespacesError = isValidNamespaces(namespaces, "update()");
    if (validNamespacesError) throw new Error(validNamespacesError.message);
    const conformingNamespacesError = isConformingNamespaces(
      session.requiredNamespaces,
      namespaces,
      "update()",
    );
    if (conformingNamespacesError) throw new Error(conformingNamespacesError.message);
    // TODO(ilja) - check if wallet
  };

  private isValidExtend: EnginePrivate["isValidExtend"] = async (params) => {
    if (!isValidParams(params)) {
      const { message } = getInternalError("MISSING_OR_INVALID", `extend() params: ${params}`);
      throw new Error(message);
    }
    const { topic } = params;
    await this.isValidSessionTopic(topic);
  };

  private isValidRequest: EnginePrivate["isValidRequest"] = async (params) => {
    if (!isValidParams(params)) {
      const { message } = getInternalError("MISSING_OR_INVALID", `request() params: ${params}`);
      throw new Error(message);
    }
    const { topic, request, chainId, expiry } = params;
    await this.isValidSessionTopic(topic);
    const { namespaces } = this.client.session.get(topic);
    console.log("namespaces", namespaces, chainId);
    if (!isValidNamespacesChainId(namespaces, chainId)) {
      const { message } = getInternalError("MISSING_OR_INVALID", `request() chainId: ${chainId}`);
      throw new Error(message);
    }
    if (!isValidRequest(request)) {
      const { message } = getInternalError(
        "MISSING_OR_INVALID",
        `request() ${JSON.stringify(request)}`,
      );
      throw new Error(message);
    }
    if (!isValidNamespacesRequest(namespaces, chainId, request.method)) {
      const { message } = getInternalError(
        "MISSING_OR_INVALID",
        `request() method: ${request.method}`,
      );
      throw new Error(message);
    }
    if (expiry && !isValidRequestExpiry(expiry, SESSION_REQUEST_EXPIRY_BOUNDARIES)) {
      const { message } = getInternalError(
        "MISSING_OR_INVALID",
        `request() expiry: ${expiry}. Expiry must be a number (in seconds) between ${SESSION_REQUEST_EXPIRY_BOUNDARIES.min} and ${SESSION_REQUEST_EXPIRY_BOUNDARIES.max}`,
      );
      throw new Error(message);
    }
  };

  private isValidRespond: EnginePrivate["isValidRespond"] = async (params) => {
    if (!isValidParams(params)) {
      const { message } = getInternalError("MISSING_OR_INVALID", `respond() params: ${params}`);
      throw new Error(message);
    }
    const { topic, response } = params;
    try {
      // if the session is already disconnected, we can't respond to the request so we need to delete it
      await this.isValidSessionTopic(topic);
    } catch (error) {
      if (params?.response?.id) this.cleanupAfterResponse(params);
      throw error;
    }
    if (!isValidResponse(response)) {
      const { message } = getInternalError(
        "MISSING_OR_INVALID",
        `respond() response: ${JSON.stringify(response)}`,
      );
      throw new Error(message);
    }
  };

  private isValidPing: EnginePrivate["isValidPing"] = async (params) => {
    if (!isValidParams(params)) {
      const { message } = getInternalError("MISSING_OR_INVALID", `ping() params: ${params}`);
      throw new Error(message);
    }
    const { topic } = params;
    await this.isValidSessionOrPairingTopic(topic);
  };

  private isValidEmit: EnginePrivate["isValidEmit"] = async (params) => {
    if (!isValidParams(params)) {
      const { message } = getInternalError("MISSING_OR_INVALID", `emit() params: ${params}`);
      throw new Error(message);
    }
    const { topic, event, chainId } = params;
    await this.isValidSessionTopic(topic);
    const { namespaces } = this.client.session.get(topic);
    if (!isValidNamespacesChainId(namespaces, chainId)) {
      const { message } = getInternalError("MISSING_OR_INVALID", `emit() chainId: ${chainId}`);
      throw new Error(message);
    }
    if (!isValidEvent(event)) {
      const { message } = getInternalError(
        "MISSING_OR_INVALID",
        `emit() event: ${JSON.stringify(event)}`,
      );
      throw new Error(message);
    }
    if (!isValidNamespacesEvent(namespaces, chainId, event.name)) {
      const { message } = getInternalError(
        "MISSING_OR_INVALID",
        `emit() event: ${JSON.stringify(event)}`,
      );
      throw new Error(message);
    }
  };

  private isValidDisconnect: EnginePrivate["isValidDisconnect"] = async (params) => {
    if (!isValidParams(params)) {
      const { message } = getInternalError("MISSING_OR_INVALID", `disconnect() params: ${params}`);
      throw new Error(message);
    }
    const { topic } = params;
    await this.isValidSessionOrPairingTopic(topic);
  };

  private getVerifyContext = async (hash: string, metadata: CoreTypes.Metadata) => {
    const context: Verify.Context = {
      verified: {
        verifyUrl: metadata.verifyUrl || VERIFY_SERVER,
        validation: "UNKNOWN",
        origin: metadata.url || "",
      },
    };

    try {
      const result = await this.client.core.verify.resolve({
        attestationId: hash,
        verifyUrl: metadata.verifyUrl,
      });
      if (result) {
        context.verified.origin = result.origin;
        context.verified.isScam = result.isScam;
        context.verified.validation =
          result.origin === new URL(metadata.url).origin ? "VALID" : "INVALID";
      }
    } catch (e) {
      this.client.logger.info(e);
    }

    this.client.logger.info(`Verify context: ${JSON.stringify(context)}`);
    return context;
  };

  private validateSessionProps = (properties: ProposalTypes.SessionProperties, type: string) => {
    Object.values(properties).forEach((property) => {
      if (!isValidString(property, false)) {
        const { message } = getInternalError(
          "MISSING_OR_INVALID",
          `${type} must be in Record<string, string> format. Received: ${JSON.stringify(property)}`,
        );
        throw new Error(message);
      }
    });
  };

  // private getPendingAuthRequests = () => {
  //   return this.client.auth.requests
  //     .getAll()
  //     .filter((value) => typeof value === "object") as unknown as AuthTypes.PendingRequest[];
  // };

  private getPendingRequest = (id: number) => {
    const request = this.client.auth.requests.get(id);
    return typeof request === "object" ? request : undefined;
  };
}<|MERGE_RESOLUTION|>--- conflicted
+++ resolved
@@ -375,12 +375,8 @@
   public request: IEngine["request"] = async <T>(params: EngineTypes.RequestParams) => {
     await this.isInitialized();
     await this.isValidRequest(params);
-<<<<<<< HEAD
-    const { chainId, request, topic, expiry } = params;
+    const { chainId, request, topic, expiry = ENGINE_RPC_OPTS.wc_sessionRequest.req.ttl } = params;
     console.log("request", request);
-=======
-    const { chainId, request, topic, expiry = ENGINE_RPC_OPTS.wc_sessionRequest.req.ttl } = params;
->>>>>>> 51ec49e7
     const id = payloadId();
     const { done, resolve, reject } = createDelayedPromise<T>(
       expiry,
