--- conflicted
+++ resolved
@@ -129,49 +129,6 @@
     });
   });
 
-<<<<<<< HEAD
-=======
-  describe("pair", () => {
-    let clients: Clients;
-    beforeAll(async () => {
-      clients = await initTwoClients();
-      await testConnectMethod(clients);
-      client = clients.A;
-      pairingTopic = client.pairing.keys[0];
-      proposalId = client.proposal.keys[0];
-      topic = client.session.keys[0];
-    });
-
-    afterAll(async () => {
-      await deleteClients(clients);
-    });
-
-    it("throws when no params are passed", async () => {
-      await expect(client.pair()).rejects.toThrowError(
-        "Missing or invalid. pair() params: undefined",
-      );
-    });
-
-    it("throws when empty uri is provided", async () => {
-      await expect(client.pair({ uri: "" })).rejects.toThrowError(
-        "Missing or invalid. pair() uri: ",
-      );
-    });
-
-    it("throws when invalid uri is provided", async () => {
-      await expect(client.pair({ uri: 123 })).rejects.toThrowError(
-        "Missing or invalid. pair() uri: 123",
-      );
-    });
-
-    it("throws when no uri is provided", async () => {
-      await expect(client.pair({ uri: undefined })).rejects.toThrowError(
-        "Missing or invalid. pair() uri: undefined",
-      );
-    });
-  });
-
->>>>>>> f544fbe3
   describe("approve", () => {
     let clients: Clients;
     beforeAll(async () => {
