--- conflicted
+++ resolved
@@ -1,4 +1,4 @@
-import { fromMiliseconds, toMiliseconds } from "@walletconnect/time";
+import { FIVE_MINUTES, fromMiliseconds, toMiliseconds } from "@walletconnect/time";
 import { ClientTypes, RelayerClientMetadata } from "@walletconnect/types";
 import { getDocument, getLocation, getNavigator } from "@walletconnect/window-getters";
 import { getWindowMetadata } from "@walletconnect/window-metadata";
@@ -179,26 +179,16 @@
 }
 
 // -- promises --------------------------------------------- //
-<<<<<<< HEAD
-export function createDelayedPromise<T>(timeout: number) {
+export function createDelayedPromise<T>() {
+  const timeout = toMiliseconds(FIVE_MINUTES);
   let cacheResolve: undefined | ((value?: any) => void);
-=======
-export function createDelayedPromise<T>() {
-  const FIVE_MIN = 300000;
-  let cahcheResolve: undefined | ((value?: any) => void);
->>>>>>> 52af2e0b
   let cacheReject: undefined | ((value?: any) => void);
   let cacheTimeout: undefined | NodeJS.Timeout;
 
   const settled = () =>
     new Promise<T>((promiseResolve, promiseReject) => {
-<<<<<<< HEAD
       cacheTimeout = setTimeout(promiseReject, timeout);
       cacheResolve = promiseResolve;
-=======
-      cacheTimeout = setTimeout(promiseReject, FIVE_MIN);
-      cahcheResolve = promiseResolve;
->>>>>>> 52af2e0b
       cacheReject = promiseReject;
     });
   const resolve = (value?: any) => {
