--- conflicted
+++ resolved
@@ -89,9 +89,6 @@
     )
   }
 
-<<<<<<< HEAD
-  validateEthereumAddress(address) {
-=======
   //
   // get all transaction requests data
   //
@@ -101,8 +98,7 @@
     )
   }
 
-  async validateEthereumAddress(address) {
->>>>>>> e2ef1d51
+  validateEthereumAddress(address) {
     return /^(0x){1}[0-9a-fA-F]{40}$/i.test(address)
   }
 }