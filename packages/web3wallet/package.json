--- conflicted
+++ resolved
@@ -29,13 +29,6 @@
   },
   "dependencies": {
     "@walletconnect/auth-client": "2.1.0",
-<<<<<<< HEAD
-    "@walletconnect/core": "2.7.4",
-    "@walletconnect/logger": "2.0.1",
-    "@walletconnect/sign-client": "2.7.4",
-    "@walletconnect/types": "2.7.4",
-    "@walletconnect/utils": "2.7.4"
-=======
     "@walletconnect/core": "2.7.5",
     "@walletconnect/jsonrpc-utils": "1.0.7",
     "@walletconnect/logger": "2.0.1",
@@ -43,7 +36,6 @@
     "@walletconnect/types": "2.7.5",
     "@walletconnect/utils": "2.7.5",
     "@walletconnect/jsonrpc-provider": "1.0.12"
->>>>>>> 72cce4ef
   },
   "devDependencies": {
     "@ethersproject/wallet": "^5.7.0",
