--- conflicted
+++ resolved
@@ -43,20 +43,13 @@
   },
   "dependencies": {
     "@walletconnect/jsonrpc-http-connection": "^1.0.4",
-<<<<<<< HEAD
-    "@walletconnect/sign-client": "2.7.4",
-    "@walletconnect/types": "2.7.4",
-    "@walletconnect/universal-provider": "2.7.4",
-    "@walletconnect/utils": "2.7.4",
-=======
-    "@walletconnect/jsonrpc-provider": "^1.0.11",
-    "@walletconnect/jsonrpc-types": "^1.0.2",
-    "@walletconnect/jsonrpc-utils": "^1.0.7",
+    "@walletconnect/jsonrpc-provider": "^1.0.13",
+    "@walletconnect/jsonrpc-types": "^1.0.3",
+    "@walletconnect/jsonrpc-utils": "^1.0.8",
     "@walletconnect/sign-client": "2.7.5",
     "@walletconnect/types": "2.7.5",
     "@walletconnect/universal-provider": "2.7.5",
     "@walletconnect/utils": "2.7.5",
->>>>>>> 72cce4ef
     "events": "^3.3.0"
   },
   "devDependencies": {
