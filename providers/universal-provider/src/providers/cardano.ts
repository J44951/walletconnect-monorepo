import HttpConnection from "@walletconnect/jsonrpc-http-connection";
import { JsonRpcProvider } from "@walletconnect/jsonrpc-provider";
import Client from "@walletconnect/sign-client";
import { EngineTypes, SessionTypes } from "@walletconnect/types";
import EventEmitter from "events";
import { PROVIDER_EVENTS } from "../constants";
import {
  IProvider,
  RequestParams,
  RpcProvidersMap,
  SessionNamespace,
  SubProviderOpts,
} from "../types";
import { getRpcUrl, handleDeepLinks } from "../utils";

class CardanoProvider implements IProvider {
  public name = "cip34";
  public client: Client;
  public httpProviders: RpcProvidersMap;
  public events: EventEmitter;
  public namespace: SessionNamespace;
  public chainId: string;

  constructor(opts: SubProviderOpts) {
    this.namespace = opts.namespace;
    this.events = opts.events;
    this.client = opts.client;
    this.chainId = this.getDefaultChain();
    this.httpProviders = this.createHttpProviders();
  }

  public updateNamespace(namespace: SessionTypes.Namespace) {
    this.namespace = Object.assign(this.namespace, namespace);
  }

  public requestAccounts(): string[] {
    return this.getAccounts();
  }

  public getDefaultChain(): string {
    if (this.chainId) return this.chainId;
    if (this.namespace.defaultChain) return this.namespace.defaultChain;

    const chainId = this.namespace.chains[0];
    if (!chainId) throw new Error(`ChainId not found`);

    return chainId.split(":")[1];
  }

  public request<T = unknown>(args: RequestParams): Promise<T> {
    if (this.namespace.methods.includes(args.request.method)) {
      handleDeepLinks(this.client, args);
      return this.client.request(args as EngineTypes.RequestParams);
    }
    return this.getHttpProvider().request(args.request);
  }

  public setDefaultChain(chainId: string, rpcUrl?: string | undefined) {
    this.chainId = chainId;
    // http provider exists so just set the chainId
    if (!this.httpProviders[chainId]) {
      const rpc =
        rpcUrl || getRpcUrl(`${this.name}:${chainId}`, this.namespace, this.client.core.projectId);
      if (!rpc) {
        throw new Error(`No RPC url provided for chainId: ${chainId}`);
      }
      this.setHttpProvider(chainId, rpc);
    }

    this.events.emit(PROVIDER_EVENTS.DEFAULT_CHAIN_CHANGED, `${this.name}:${this.chainId}`);
  }

  // ------------- PRIVATE -------------- /

  private getAccounts(): string[] {
    const accounts = this.namespace.accounts;
    if (!accounts) {
      return [];
    }

    return (
      accounts
        // get the accounts from the active chain
        .filter((account) => account.split(":")[1] === this.chainId.toString())
        // remove namespace & chainId from the string
        .map((account) => account.split(":")[2]) || []
    );
  }

  private createHttpProviders(): RpcProvidersMap {
    const http = {};
    this.namespace.chains.forEach((chain) => {
      const rpcURL = this.getCardanoRPCUrl(chain);
      http[chain] = this.createHttpProvider(chain, rpcURL);
    });
    return http;
  }

  private getHttpProvider(): JsonRpcProvider {
    const chain = `${this.name}:${this.chainId}`;
    const http = this.httpProviders[chain];
    if (typeof http === "undefined") {
      throw new Error(`JSON-RPC provider for ${chain} not found`);
    }
    return http;
  }

<<<<<<< HEAD
  private getCardanoRPCUrl(chainId: string): string | undefined {
    const rpcMap = this.namespace.rpcMap;
    if (!rpcMap) return undefined;
    return rpcMap[chainId];
  }

  public setDefaultChain(chainId: string, rpcUrl?: string | undefined) {
    this.chainId = chainId;
    // http provider exists so just set the chainId
    if (!this.httpProviders[chainId]) {
      const rpc = rpcUrl || this.getCardanoRPCUrl(chainId);
      if (!rpc) {
        throw new Error(`No RPC url provided for chainId: ${chainId}`);
      }
      this.setHttpProvider(chainId, rpc);
    }

    this.events.emit("chainChanged", this.chainId);
  }

=======
>>>>>>> ec6367d9
  private setHttpProvider(chainId: string, rpcUrl?: string): void {
    const http = this.createHttpProvider(chainId, rpcUrl);
    if (http) {
      this.httpProviders[chainId] = http;
    }
  }

  private createHttpProvider(
    chainId: string,
    rpcUrl?: string | undefined,
  ): JsonRpcProvider | undefined {
    const rpc = rpcUrl || this.getCardanoRPCUrl(chainId);
    if (typeof rpc === "undefined") return undefined;
    const http = new JsonRpcProvider(new HttpConnection(rpc));
    return http;
  }
}

export default CardanoProvider;<|MERGE_RESOLUTION|>--- conflicted
+++ resolved
@@ -105,7 +105,6 @@
     return http;
   }
 
-<<<<<<< HEAD
   private getCardanoRPCUrl(chainId: string): string | undefined {
     const rpcMap = this.namespace.rpcMap;
     if (!rpcMap) return undefined;
@@ -126,8 +125,7 @@
     this.events.emit("chainChanged", this.chainId);
   }
 
-=======
->>>>>>> ec6367d9
+
   private setHttpProvider(chainId: string, rpcUrl?: string): void {
     const http = this.createHttpProvider(chainId, rpcUrl);
     if (http) {
