import HttpConnection from "@walletconnect/jsonrpc-http-connection";
import { JsonRpcProvider } from "@walletconnect/jsonrpc-provider";
import Client from "@walletconnect/sign-client";
import { EngineTypes, SessionTypes } from "@walletconnect/types";
import EventEmitter from "events";
import {
  IProvider,
  RequestParams,
  RpcProvidersMap,
  SessionNamespace,
  SubProviderOpts,
} from "../types";
<<<<<<< HEAD
=======
import { getRpcUrl, deeplinkRedirect } from "../utils";
import { RELAYER_EVENTS } from "@walletconnect/core";
>>>>>>> ef2e1796

class CardanoProvider implements IProvider {
  public name = "cip34";
  public client: Client;
  public httpProviders: RpcProvidersMap;
  public events: EventEmitter;
  public namespace: SessionNamespace;
  public chainId: string;

  constructor(opts: SubProviderOpts) {
    this.namespace = opts.namespace;
    this.events = opts.events;
    this.client = opts.client;
    this.chainId = this.getDefaultChainId();
    this.httpProviders = this.createHttpProviders();
  }

  public updateNamespace(namespace: SessionTypes.Namespace) {
    this.namespace = Object.assign(this.namespace, namespace);
  }

  public requestAccounts(): string[] {
    return this.getAccounts();
  }

  private getAccounts(): string[] {
    const accounts = this.namespace.accounts;
    if (!accounts) {
      return [];
    }

    return (
      accounts
        // get the accounts from the active chain
        .filter((account) => account.split(":")[1] === this.chainId.toString())
        // remove namespace & chainId from the string
        .map((account) => account.split(":")[2]) || []
    );
  }

  private createHttpProviders(): RpcProvidersMap {
    const http = {};
    this.namespace.chains.forEach((chain) => {
      const rpcURL = this.getCardanoRPCUrl(chain);
      http[chain] = this.createHttpProvider(chain, rpcURL);
    });
    return http;
  }

  private getDefaultChainId(): string {
    if (this.chainId) return this.chainId;
    const chainId = this.namespace.chains[0];

    if (!chainId) throw new Error(`ChainId not found`);

    return chainId.split(":")[1];
  }

  public request<T = unknown>(args: RequestParams): Promise<T> {
    if (this.namespace.methods.includes(args.request.method)) {
      this.client.core.relayer.once(RELAYER_EVENTS.publish, deeplinkRedirect);
      return this.client.request(args as EngineTypes.RequestParams);
    }
    return this.getHttpProvider().request(args.request);
  }

  private getHttpProvider(): JsonRpcProvider {
    const chain = `${this.name}:${this.chainId}`;
    const http = this.httpProviders[chain];
    if (typeof http === "undefined") {
      throw new Error(`JSON-RPC provider for ${chain} not found`);
    }
    return http;
  }

  private getCardanoRPCUrl(chainId: string): string | undefined {
    const rpcMap = this.namespace.rpcMap;
    if (!rpcMap) return undefined;
    return rpcMap[chainId];
  }

  public setDefaultChain(chainId: string, rpcUrl?: string | undefined) {
    this.chainId = chainId;
    // http provider exists so just set the chainId
    if (!this.httpProviders[chainId]) {
      const rpc = rpcUrl || this.getCardanoRPCUrl(chainId);
      if (!rpc) {
        throw new Error(`No RPC url provided for chainId: ${chainId}`);
      }
      this.setHttpProvider(chainId, rpc);
    }

    this.events.emit("chainChanged", this.chainId);
  }

  private setHttpProvider(chainId: string, rpcUrl?: string): void {
    const http = this.createHttpProvider(chainId, rpcUrl);
    if (http) {
      this.httpProviders[chainId] = http;
    }
  }

  private createHttpProvider(
    chainId: string,
    rpcUrl?: string | undefined,
  ): JsonRpcProvider | undefined {
    const rpc = rpcUrl || this.getCardanoRPCUrl(chainId);
    if (typeof rpc === "undefined") return undefined;
    const http = new JsonRpcProvider(new HttpConnection(rpc));
    return http;
  }
}

export default CardanoProvider;<|MERGE_RESOLUTION|>--- conflicted
+++ resolved
@@ -10,11 +10,8 @@
   SessionNamespace,
   SubProviderOpts,
 } from "../types";
-<<<<<<< HEAD
-=======
 import { getRpcUrl, deeplinkRedirect } from "../utils";
 import { RELAYER_EVENTS } from "@walletconnect/core";
->>>>>>> ef2e1796
 
 class CardanoProvider implements IProvider {
   public name = "cip34";
